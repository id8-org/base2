--- conflicted
+++ resolved
@@ -1,5 +1,4 @@
 import uuid
-<<<<<<< HEAD
 from datetime import time
 from typing import TYPE_CHECKING, Optional
 
@@ -8,6 +7,7 @@
 from app.models.base_model import BaseTimeModel
 
 if TYPE_CHECKING:
+    from app.models.carousel_poster import CarouselPoster
     from app.models.club_visit import ClubVisit
     from app.models.event import Event
     from app.models.group import Group
@@ -16,6 +16,7 @@
     from app.models.pickup_location import PickupLocation
     from app.models.qrcode import QRCode
     from app.models.user import UserVenueAssociation
+
 from app.schema.venue import (
     FoodcourtCreate,
     FoodcourtRead,
@@ -37,8 +38,8 @@
     )  # Missing id field
     name: str = Field(nullable=False, index=True)
     address: str | None = Field(default=None)
-    latitude: float | None = Field(default=None)
-    longitude: float | None = Field(default=None)
+    latitude: float  = Field(default=0)
+    longitude: float  = Field(default=0)
     capacity: int | None = Field(default=None)
     description: str | None = Field(default=None)
     google_rating: float | None = Field(default=None)
@@ -57,12 +58,14 @@
     qrcode: list["QRCode"] = Relationship(back_populates="venue")
     menu: list["Menu"] = Relationship(back_populates="venue")
     pickup_locations: list["PickupLocation"] = Relationship(back_populates="venue")
+    carousel_posters: list["CarouselPoster"] | None = Relationship(back_populates="venue")
 
     # Back-references for specific venue types
     foodcourt: Optional["Foodcourt"] = Relationship(back_populates="venue")
     qsr: Optional["QSR"] = Relationship(back_populates="venue")
     restaurant: Optional["Restaurant"] = Relationship(back_populates="venue")
     nightclub: Optional["Nightclub"] = Relationship(back_populates="venue")
+    events: list["Event"] = Relationship(back_populates="venue")
 
     @classmethod
     def from_create_schema(cls, venue_create: VenueCreate) -> "Venue":
@@ -107,58 +110,6 @@
 # Specific Venue Types
 class Foodcourt(BaseTimeModel, table=True):
     __tablename__ = "foodcourt"
-=======
-from app.models.qrcode import QRCode
-from sqlmodel import SQLModel, Field, Relationship
-from typing import Optional, List, TYPE_CHECKING
-
-class VenueBase(SQLModel):
-    name: str = Field(nullable=False)
-    address: Optional[str] = Field(default=None)
-    latitude: Optional[float] = Field(default=None)
-    longitude: Optional[float] = Field(default=None)
-    capacity: Optional[int] = Field(default=None)
-    description: Optional[str] = Field(default=None)
-    google_rating: Optional[float] = Field(default=None)
-    instagram_handle: Optional[str] = Field(default=None)
-    instagram_token: Optional[str] = Field(default=None)
-    google_map_link: Optional[str] = Field(default=None)
-    mobile_number: Optional[str] = Field(default=None)
-    email: Optional[str] = Field(default=None)
-    opening_time: Optional[str] = Field(default=None)
-    closing_time: Optional[str] = Field(default=None)
-    avg_expense_for_two: Optional[float] = Field(default=None)
-    qr_url: Optional[str] = Field(default=None)
-
-class NightclubUserBusinessLink(SQLModel, table=True):
-    nightclub_id: uuid.UUID = Field(foreign_key="nightclub.id", primary_key=True)
-    user_business_id: uuid.UUID = Field(foreign_key="user_business.id", primary_key=True)
-
-class NightclubBase(VenueBase):
-    pass
-
-class Nightclub(NightclubBase, table=True):
-    __tablename__ = "nightclub"
-
-    id: Optional[uuid.UUID] = Field(default_factory=uuid.uuid4, primary_key=True, index=True)
-    # Relationships
-    events: List["Event"] = Relationship(back_populates="nightclub")
-    club_visits: List["ClubVisit"] = Relationship(back_populates="nightclub")
-    menu: List["NightclubMenu"] = Relationship(back_populates="nightclub")
-    orders: List["NightclubOrder"] = Relationship(back_populates="nightclub")
-    pickup_locations: List["PickupLocation"] = Relationship(back_populates="nightclub")
-    group : List["Group"] = Relationship(back_populates="nightclubs")
-    managing_users: List["UserBusiness"] = Relationship(
-        back_populates="managed_nightclubs",
-        link_model=NightclubUserBusinessLink
-    )
-    qr_codes: List[QRCode] = Relationship(back_populates="nightclub")
-    carousel_posters: Optional[List["CarouselPoster"]] = Relationship(back_populates="nightclub")
-
-class RestaurantUserBusinessLink(SQLModel, table=True):
-    restaurant_id: uuid.UUID = Field(foreign_key="restaurant.id", primary_key=True)
-    user_business_id: uuid.UUID = Field(foreign_key="user_business.id", primary_key=True)
->>>>>>> 4fcc1a25
 
     id: uuid.UUID = Field(default_factory=uuid.uuid4, primary_key=True, index=True)
     total_qsrs: int | None = Field(default=None)  # Example specific field for foodcourt
@@ -197,11 +148,6 @@
     foodcourt_id: uuid.UUID | None = Field(
         foreign_key="foodcourt.id", nullable=True, index=True
     )
-<<<<<<< HEAD
-=======
-    qr_codes: List[QRCode] = Relationship(back_populates="restaurant")
-    carousel_posters: Optional[List["CarouselPoster"]] = Relationship(back_populates="restaurant")
->>>>>>> 4fcc1a25
 
     drive_thru: bool | None = Field(default=False)  # Specific field for QSR
     venue_id: uuid.UUID = Field(foreign_key="venue.id", nullable=False, index=True)
@@ -218,7 +164,6 @@
             venue_id=venue_id,
         )
 
-<<<<<<< HEAD
     def to_read_schema(self) -> QSRRead:
         venue_read = self.venue.to_read_schema()
         return QSRRead(
@@ -227,20 +172,6 @@
             drive_thru=self.drive_thru,
             venue=venue_read,
         )
-=======
-    id: uuid.UUID = Field(default_factory=uuid.uuid4, primary_key=True, index=True)
-    foodcourt_id: Optional[uuid.UUID] = Field(default=None, foreign_key="foodcourt.id")
-    # Relationships
-    foodcourt: Optional["Foodcourt"] = Relationship(back_populates="qsrs")
-    menu: List["QSRMenu"] = Relationship(back_populates="qsr")
-    orders: List["QSROrder"] = Relationship(back_populates="qsr")
-    managing_users: List["UserBusiness"] = Relationship(
-        back_populates="managed_qsrs",
-        link_model=QSRUserBusinessLink
-    )
-    qr_codes: List[QRCode] = Relationship(back_populates="qsr")
-    carousel_posters: Optional[List["CarouselPoster"]] = Relationship(back_populates="qsr")
->>>>>>> 4fcc1a25
 
 
 class Restaurant(BaseTimeModel, table=True):
@@ -279,8 +210,6 @@
     venue_id: uuid.UUID = Field(foreign_key="venue.id", nullable=False, index=True)
     age_limit: int | None = Field(default=None)
     # Relationships
-<<<<<<< HEAD
-    events: list["Event"] = Relationship(back_populates="nightclub")
     club_visits: list["ClubVisit"] = Relationship(back_populates="nightclub")
     orders: list["NightclubOrder"] = Relationship(back_populates="nightclub")
     group: list["Group"] = Relationship(back_populates="nightclubs")
@@ -301,13 +230,4 @@
             age_limit=self.age_limit,
             id=self.id,
             venue=venue_read,
-        )
-=======
-    qsrs: List["QSR"] = Relationship(back_populates="foodcourt")
-    managing_users: List["UserBusiness"] = Relationship(
-        back_populates="managed_foodcourts",
-        link_model=FoodcourtUserBusinessLink
-    )
-    qr_codes: List[QRCode] = Relationship(back_populates="foodcourt")
-    carousel_posters: Optional[List["CarouselPoster"]] = Relationship(back_populates="foodcourt")
->>>>>>> 4fcc1a25
+        )